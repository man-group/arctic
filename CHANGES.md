## Changelog

### 1.26

  * Bugfix: Faster TickStore querying for multiple symbols simultaneously
  * Bugfix: TickStore.read now respects `allow_secondary=True`
  * Bugfix: #147 Add get_info method to ChunkStore
  * Bugfix: Periodically re-cache the library.quota to pick up any changes
<<<<<<< HEAD
  * Bugfix: #166 Add index on SHA for ChunkStore
=======
  * Bugfix #169 Dtype mismatch in chunkstore updates
>>>>>>> dad1285c

### 1.25 (2016-05-23)

  * Bugfix: Ensure that Tickstore.write doesn't allow out of order messages
  * Bugfix: VersionStore.write now allows writing 'None' as a value

### 1.24 (2016-05-10)
  
  * Bugfix: Backwards compatibility reading/writing documents with previous versions of Arctic

### 1.22 (2016-05-09)
  
  * Bugfix: #109 Ensure stable sort during Arctic read
  * Feature: New benchmark suite using ASV
  * Bugfix: #129 Fixed an issue where some chunks could get skipped during a multiple-symbol TickStore read
  * Bugfix: #135 Fix issue with different datatype returned from pymongo in python3
  * Feature: #130 New Chunkstore storage type

### 1.21 (2016-03-08)

  * Bugfix: #106 Fix Pandas Panel storage for panels with different dimensions

### 1.20 (2016-02-03)

  * Feature: #98 Add initial_image as optional parameter on tickstore write()
  * Bugfix: #100 Write error on end field when writing with pandas dataframes

### 1.19 (2016-01-29)

  * Feature: Add python 3.3/3.4 support
  * Bugfix: #95 Fix raising NoDataFoundException across multiple low level libraries

### 1.18 (2016-01-05)

  * Bugfix: #81 Fix broken read of multi-index DataFrame written by old version of Arctic
  * Bugfix: #49 Fix strifying tickstore

### 1.17 (2015-12-24)

  * Feature: Add timezone suppport to store multi-index dataframes
  * Bugfix:  Fixed broken sdist releases

### 1.16 (2015-12-15)

  * Feature: ArticTransaction now supports non-audited 'transactions': `audit=False`
             ```
             with ArcticTransaction(Arctic('hostname')['some_library'], 'symbol', audit=False) as at:
                   ...
             ```
             This is useful for batch jobs which read-modify-write and don't want to clash with
             concurrent writers, and which don't require keeping all versions of a symbol.

### 1.15 (2015-11-25)

  * Feature: get_info API added to version_store.

### 1.14 (2015-11-25)
### 1.12 (2015-11-12)

  * Bugfix: correct version detection for Pandas >= 0.18.
  * Bugfix: retrying connection initialisation in case of an AutoReconnect failure.

### 1.11 (2015-10-29)

  * Bugfix: Improve performance of saving multi-index Pandas DataFrames
    by 9x
  * Bugfix: authenticate should propagate non-OperationFailure exceptions
    (e.g. ConnectionFailure) as this might be indicative of socket failures
  * Bugfix: return 'deleted' state in VersionStore.list_versions() so that
    callers can pick up on the head version being the delete-sentinel.

### 1.10 (2015-10-28)

  * Bugfix: VersionStore.read(date_range=...) could do the wrong thing with
    TimeZones (which aren't yet supported for date_range slicing.).

### 1.9 (2015-10-06)

  * Bugfix: fix authentication race condition when sharing an Arctic
    instance between multiple threads.

### 1.8 (2015-09-29)

  * Bugfix: compatibility with both 3.0 and pre-3.0 MongoDB for
    querying current authentications

### 1.7 (2015-09-18)

  * Feature: Add support for reading a subset of a pandas DataFrame
    in VersionStore.read by passing in an arctic.date.DateRange
  * Bugfix: Reauth against admin if not auth'd against a library a
    specific library's DB.  Sometimes we appear to miss admin DB auths.
    This is to workaround that until we work out what the issue is.

### 1.6 (2015-09-16)

  * Feature: Add support for multi-index Bitemporal DataFrame storage.
    This allows persisting data and changes within the DataFrame making it
    easier to see how old data has been revised over time.
  * Bugfix: Ensure we call the error logging hook when exceptions occur

### 1.5 (2015-09-02)

  * Always use the primary cluster node for 'has_symbol()', it's safer

### 1.4 (2015-08-19)

  * Bugfixes for timezone handling, now ensures use of non-naive datetimes
  * Bugfix for tickstore read missing images

### 1.3 (2015-08-011)

  * Improvements to command-line control scripts for users and libraries
  * Bugfix for pickling top-level Arctic object

### 1.2 (2015-06-29)

  * Allow snapshotting a range of versions in the VersionStore, and
    snapshot all versions by default.

### 1.1 (2015-06-16)

  * Bugfix for backwards-compatible unpickling of bson-encoded data
  * Added switch for enabling parallel lz4 compression

### 1.0 (2015-06-14)

  *  Initial public release<|MERGE_RESOLUTION|>--- conflicted
+++ resolved
@@ -6,11 +6,8 @@
   * Bugfix: TickStore.read now respects `allow_secondary=True`
   * Bugfix: #147 Add get_info method to ChunkStore
   * Bugfix: Periodically re-cache the library.quota to pick up any changes
-<<<<<<< HEAD
   * Bugfix: #166 Add index on SHA for ChunkStore
-=======
   * Bugfix #169 Dtype mismatch in chunkstore updates
->>>>>>> dad1285c
 
 ### 1.25 (2016-05-23)
 
