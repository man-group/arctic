## Changelog

<<<<<<< HEAD
### 1.60
  * Bugfix: #503 ChunkStore: speedup check for -1 segments

### 1.58
=======
### 1.59
  * Bugfix: Increase performance of invalid segment check in chunkstore
  * Bugfix: #501 Fix the spurious data integrity exceptions at write path, due to moving chunks form the balancer

### 1.58 (2018-1-15)
>>>>>>> ef596681
  * Bugfix: #491 roll back the use of frombuffer to fromstring, fixes the read-only ndarray issue

### 1.57 (2018-1-11)
  * Feature: #206 String support for tickstore
  * Bugfix: #486 improve mongo_retry robustness with failures for version store write/append

### 1.56 (2017-12-21)
  * Bugfix: #468 Re-adding compatibility for pandas 0.20.x
  * Bugfix: #476 Ensure we re-auth when a new MongoClient is created after fork

### 1.55 (2017-12-14)
  * Bugfix:  #439 fix cursor timeouts in chunkstore iterator
  * Bugfix:  #450 fix error in chunkstore delete when chunk range produces empty df
  * Bugfix:  #442 fix incorrect segment values in multi segment chunks in chunkstore
  * Feature: #457 enchances fix for #442 via segment_id_repair tool
  * Bugfix:  #385 exceptions during quota statistics no longer kill a write
  * Feature: PR#161 TickStore.max_date now returns a datetime in the 'local' timezone
  * Feature: #425 user defined metadata for tickstore
  * Feature: #464 performance improvement by avoiding unnecessary re-authentication
  * Bugfix:  #250 Added multiprocessing safety, check for initialized MongoClient after fork.
  * Feature: #465 Added fast operations for write only metadata and restore symbol to a version 

### 1.54 (2017-10-18)
  * Bugfix:  #440 Fix read empty MultiIndex+tz Series

### 1.53 (2017-10-06)
  * Perf:    #408 Improve memory performance of version store's serializer
  * Bugfix   #394 Multi symbol read in chunkstore
  * Bugfix:  #407 Fix segment issue on appends in chunkstore
  * Bugfix:  Inconsistent returns on MetadataStore.append
  * Bugfix:  #412 pandas deprecation and #289 improve exception report in numpy record serializer
  * Bugfix:  #420 chunkstore ignoring open interval date ranges
  * Bugfix:  #427 chunkstore metadata not being correctly replaced during symbol overwrite
  * Bugfix:  #431 chunkstore iterators do not handle multi segment chunks correctly

### 1.51 (2017-08-21)
  * Bugfix:  #397 Remove calls to deprecated methods in pymongo
  * Bugfix:  #402 Append to empty DF fails in VersionStore

### 1.50 (2017-08-18)
  * Feature: #396 MetadataStore.read now supports as_of argument
  * Bugfix:  #397 Pin pymongo==3.4.0

### 1.49 (2017-08-02)
  * Feature: #392 MetadataStore
  * Bugfix:  #384 sentinels missing time data on chunk start/ends in ChunkStore
  * Bugfix:  #382 Remove dependency on cython being pre-installed
  * Bugfix:  #343 Renaming libraries/collections within a namespace/database
  
### 1.48 (2017-06-26)
  * BugFix: Rollback #363, as it breaks multi-index dataframe
  * Bugfix:  #372 OSX build improvements

### 1.47 (2017-06-19)
  * Feature: Re-introduce #363 `concat` flag, essentially undo-ing 1.45
  * BugFix: #377 Fix broken `replace_one` on BSONStore and add `bulk_write`

### 1.46 (2017-06-13)
  * Feature: #374 Shard BSONStore on `_id` rather than `symbol`

### 1.45 (2017-06-09)
  * BugFix: Rollback #363, which can cause ordering issues on append

### 1.44 (2017-06-08)
  * Feature: #364 Expose compressHC from internal arctic LZ4 and remove external LZ4 dependency
  * Feature: #363 Appending older data (compare to what's exist in library) will raise. Use `concat=True` to append only the
             new bits
  * Feature: #371 Expose more functionality in BSONStore
  
### 1.43 (2017-05-30)
  * Bugfix:  #350 remove deprecated pandas calls
  * Bugfix:  #360 version incorrect in empty append in VersionStore
  * Feature: #365 add generic BSON store

### 1.42 (2017-05-12)
  * Bugfix: #346 fixed daterange subsetting error on very large dateframes in version store
  * Bugfix: #351 $size queries can't use indexes, use alternative queries

### 1.41 (2017-04-20)
  * Bugfix: #334 Chunk range param with pandas object fails in chunkstore.get_chunk_ranges
  * Bugfix: #339 Depending on lz4<=0.8.2 to fix build errors
  * Bugfix: #342 fixed compilation errors on Mac OSX
  * Bugfix: #344 fixed data corruption problem with concurrent appends

### 1.40 (2017-03-03)
  * BugFix: #330 Make Arctic._lock reentrant 

### 1.39 (2017-03-03)
  * Feature:  #329 Add reset() method to Arctic 

### 1.38 (2017-02-22)
  * Bugfix:  #324 Datetime indexes must be sorted in chunkstore
  * Feature: #290 improve performance of tickstore column reads

### 1.37 (2017-1-31)
  * Bugfix:  #300 to_datetime deprecated in pandas, use to_pydatetime instead
  * Bugfix:  #309 formatting change for DateRange ```__str__```
  * Feature: #313 set and read user specified metadata in chunkstore
  * Feature: #319 Audit log support in ChunkStor
  * Bugfix:  #216 Tickstore write fails with named index column


### 1.36 (2016-12-13)
  
  * Feature: Default to hashed based sharding
  * Bugfix: retry socket errors during VersionStore snapshot operations

### 1.35 (2016-11-29)

  * Bugfix:  #296 Cannot compress/decompress empty string

### 1.34 (2016-11-29)

  * Feature: #294 Move per-chunk metadata for chunkstore to a separate collection
  * Bugfix:  #292 Account for metadata size during size chunking in ChunkStore
  * Feature: #283 Support for all pandas frequency strings in ChunkStore DateChunker
  * Feature: #286 Add has_symbol to ChunkStore and support for partial symbol matching in list_symbols

### 1.33 (2016-11-07)
  
  * Feature:    #275 Tuple range object support in DateChunker
  * Bugfix:     #273 Duplicate columns breaking serializer
  * Feature:    #267 Tickstore.delete returns deleted data
  * Dependency: #266 Remove pytest-dbfixtures in favor of pytest-server-fixtures

### 1.32 (2016-10-25)
  
  * Feature: #260 quota support on Chunkstore
  * Bugfix: #259 prevent write of unnamed columns/indexes
  * Bugfix: #252 pandas 0.19.0 compatibility fixes
  * Bugfix: #249 open ended range reads on data without index fail
  * Bugfix: #262 VersionStore.append must check data is written correctly during repack
  * Bugfix: #263 Quota: Improve the error message when near soft-quota limit
  * Perf:   #265 VersionStore.write / append don't aggressively add indexes on each write
  
### 1.31 (2016-09-29)
  
  * Bugfix: #247 segmentation read fix in chunkstore
  * Feature: #243 add get_library_type method
  * Bugfix: more cython changes to handle LZ4 errors properly
  * Feature: #239 improve chunkstore's get_info method

### 1.30 (2016-09-26)

  * Feature: #235 method to return chunk ranges on a symbol in ChunkStore
  * Feature: #234 Iterator access to ChunkStore
  * Bugfix: #236 Cython not handling errors from LZ4 function calls
  
### 1.29 (2016-09-20)

  * Bugfix: #228 Mongo fail-over during append can leave a Version in an inconsistent state
  * Feature: #193 Support for different Chunkers and Serializers by symbol in ChunkStore
  * Feature: #220 Raise exception if older version of arctic attempts to read unsupported pickled data
  * Feature: #219 and #220 Support for pickling large data (>2GB)
  * Feature: #204 Add support for library renaming
  * Feature: #209 Upsert capability in ChunkStore's update method
  * Feature: #207 Support DatetimeIndexes in DateRange chunker
  * Bugfix:  #232 Don't raise during VersionStore #append(...) if the previous append failed

### 1.28 (2016-08-16)

  * Bugfix: #195 Top level tickstore write with list of dicts now works with timezone aware datetimes

### 1.27 (2016-08-05)

  * Bugfix: #187 Compatibility with latest version of pytest-dbfixtures
  * Feature: #182 Improve ChunkStore read/write performance
  * Feature: #162 Rename API for ChunkStore
  * Feature: #186 chunk_range on update
  * Bugfix: #189 range delete does not update symbol metadata

### 1.26 (2016-07-20)

  * Bugfix: Faster TickStore querying for multiple symbols simultaneously
  * Bugfix: TickStore.read now respects `allow_secondary=True`
  * Bugfix: #147 Add get_info method to ChunkStore
  * Bugfix: Periodically re-cache the library.quota to pick up any changes
  * Bugfix: #166 Add index on SHA for ChunkStore
  * Bugfix: #169 Dtype mismatch in chunkstore updates
  * Feature: #171 allow deleting of values within a date range in ChunkStore
  * Bugfix: #172 Fix date range bug when querying dates in the middle of chunks
  * Bugfix: #176 Fix overwrite failures in Chunkstore
  * Bugfix: #178 - Change how start/end dates are populated in the DB, also fix append so it works as expected.
  * Bugfix: #43 - Remove dependency on hardcoded Linux timezone files

### 1.25 (2016-05-23)

  * Bugfix: Ensure that Tickstore.write doesn't allow out of order messages
  * Bugfix: VersionStore.write now allows writing 'None' as a value

### 1.24 (2016-05-10)
  
  * Bugfix: Backwards compatibility reading/writing documents with previous versions of Arctic

### 1.22 (2016-05-09)
  
  * Bugfix: #109 Ensure stable sort during Arctic read
  * Feature: New benchmark suite using ASV
  * Bugfix: #129 Fixed an issue where some chunks could get skipped during a multiple-symbol TickStore read
  * Bugfix: #135 Fix issue with different datatype returned from pymongo in python3
  * Feature: #130 New Chunkstore storage type

### 1.21 (2016-03-08)

  * Bugfix: #106 Fix Pandas Panel storage for panels with different dimensions

### 1.20 (2016-02-03)

  * Feature: #98 Add initial_image as optional parameter on tickstore write()
  * Bugfix: #100 Write error on end field when writing with pandas dataframes

### 1.19 (2016-01-29)

  * Feature: Add python 3.3/3.4 support
  * Bugfix: #95 Fix raising NoDataFoundException across multiple low level libraries

### 1.18 (2016-01-05)

  * Bugfix: #81 Fix broken read of multi-index DataFrame written by old version of Arctic
  * Bugfix: #49 Fix strifying tickstore

### 1.17 (2015-12-24)

  * Feature: Add timezone suppport to store multi-index dataframes
  * Bugfix:  Fixed broken sdist releases

### 1.16 (2015-12-15)

  * Feature: ArticTransaction now supports non-audited 'transactions': `audit=False`
             ```
             with ArcticTransaction(Arctic('hostname')['some_library'], 'symbol', audit=False) as at:
                   ...
             ```
             This is useful for batch jobs which read-modify-write and don't want to clash with
             concurrent writers, and which don't require keeping all versions of a symbol.

### 1.15 (2015-11-25)

  * Feature: get_info API added to version_store.

### 1.14 (2015-11-25)
### 1.12 (2015-11-12)

  * Bugfix: correct version detection for Pandas >= 0.18.
  * Bugfix: retrying connection initialisation in case of an AutoReconnect failure.

### 1.11 (2015-10-29)

  * Bugfix: Improve performance of saving multi-index Pandas DataFrames
    by 9x
  * Bugfix: authenticate should propagate non-OperationFailure exceptions
    (e.g. ConnectionFailure) as this might be indicative of socket failures
  * Bugfix: return 'deleted' state in VersionStore.list_versions() so that
    callers can pick up on the head version being the delete-sentinel.

### 1.10 (2015-10-28)

  * Bugfix: VersionStore.read(date_range=...) could do the wrong thing with
    TimeZones (which aren't yet supported for date_range slicing.).

### 1.9 (2015-10-06)

  * Bugfix: fix authentication race condition when sharing an Arctic
    instance between multiple threads.

### 1.8 (2015-09-29)

  * Bugfix: compatibility with both 3.0 and pre-3.0 MongoDB for
    querying current authentications

### 1.7 (2015-09-18)

  * Feature: Add support for reading a subset of a pandas DataFrame
    in VersionStore.read by passing in an arctic.date.DateRange
  * Bugfix: Reauth against admin if not auth'd against a library a
    specific library's DB.  Sometimes we appear to miss admin DB auths.
    This is to workaround that until we work out what the issue is.

### 1.6 (2015-09-16)

  * Feature: Add support for multi-index Bitemporal DataFrame storage.
    This allows persisting data and changes within the DataFrame making it
    easier to see how old data has been revised over time.
  * Bugfix: Ensure we call the error logging hook when exceptions occur

### 1.5 (2015-09-02)

  * Always use the primary cluster node for 'has_symbol()', it's safer

### 1.4 (2015-08-19)

  * Bugfixes for timezone handling, now ensures use of non-naive datetimes
  * Bugfix for tickstore read missing images

### 1.3 (2015-08-011)

  * Improvements to command-line control scripts for users and libraries
  * Bugfix for pickling top-level Arctic object

### 1.2 (2015-06-29)

  * Allow snapshotting a range of versions in the VersionStore, and
    snapshot all versions by default.

### 1.1 (2015-06-16)

  * Bugfix for backwards-compatible unpickling of bson-encoded data
  * Added switch for enabling parallel lz4 compression

### 1.0 (2015-06-14)

  *  Initial public release<|MERGE_RESOLUTION|>--- conflicted
+++ resolved
@@ -1,17 +1,13 @@
 ## Changelog
 
-<<<<<<< HEAD
 ### 1.60
   * Bugfix: #503 ChunkStore: speedup check for -1 segments
 
-### 1.58
-=======
-### 1.59
+### 1.59 (2018-2-6)
   * Bugfix: Increase performance of invalid segment check in chunkstore
   * Bugfix: #501 Fix the spurious data integrity exceptions at write path, due to moving chunks form the balancer
 
 ### 1.58 (2018-1-15)
->>>>>>> ef596681
   * Bugfix: #491 roll back the use of frombuffer to fromstring, fixes the read-only ndarray issue
 
 ### 1.57 (2018-1-11)
