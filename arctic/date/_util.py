import calendar
import datetime
import sys
from datetime import timedelta

from ._daterange import DateRange
from ._generalslice import OPEN_OPEN, CLOSED_CLOSED, OPEN_CLOSED, CLOSED_OPEN
from ._mktz import mktz
from ._parse import parse

if sys.version_info > (3,):
    long = int
import logging
log = logging.getLogger(__name__)

# Support standard brackets syntax for open/closed ranges.
Ranges = {'()': OPEN_OPEN,
          '(]': OPEN_CLOSED,
          '[)': CLOSED_OPEN,
          '[]': CLOSED_CLOSED}


def string_to_daterange(str_range, delimiter='-', as_dates=False, interval=CLOSED_CLOSED):
    """
    Convert a string to a DateRange type. If you put only one date, it generates the
    relevant range for just that date or datetime till 24 hours later. You can optionally
    use mixtures of []/() around the DateRange for OPEN/CLOSED interval behaviour.

    Parameters
    ----------
    str_range : `String`
        The range as a string of dates separated by one delimiter.

    delimiter : `String`
        The separator between the dates, using '-' as default.

    as_dates : `Boolean`
        True if you want the date-range to use datetime.date rather than datetime.datetime.

    interval : `int`
               CLOSED_CLOSED, OPEN_CLOSED, CLOSED_OPEN or OPEN_OPEN.
               **Default is CLOSED_CLOSED**.

    Returns
    -------
        `arctic.date.DateRange` : the DateRange parsed from the string.

    Examples
    --------
    >>> from arctic.date import string_to_daterange
    >>> string_to_daterange('20111020', as_dates=True)
    DateRange(start=datetime.date(2011, 10, 20), end=datetime.date(2011, 10, 21))

    >>> string_to_daterange('201110201030')
    DateRange(start=datetime.datetime(2011, 10, 20, 10, 30), end=datetime.datetime(2011, 10, 21, 10, 30))

    >>> string_to_daterange('20111020-20120120', as_dates=True)
    DateRange(start=datetime.date(2011, 10, 20), end=datetime.date(2012, 1, 20))

    >>> string_to_daterange('[20111020-20120120)', as_dates=True)
    DateRange(start=datetime.date(2011, 10, 20), end=datetime.date(2012, 1, 20))
    """
    num_dates = str_range.count(delimiter) + 1
    if num_dates > 2:
        raise ValueError('Too many dates in input string [%s] with delimiter (%s)' % (str_range, delimiter))

    # Allow the user to use the [date-date), etc. range syntax to specify the interval.
    range_mode = Ranges.get(str_range[0] + str_range[-1], None)
    if range_mode:
        return string_to_daterange(str_range[1:-1], delimiter, as_dates, interval=range_mode)

    if as_dates:
        parse_dt = lambda s: parse(s).date() if s else None
    else:
        parse_dt = lambda s: parse(s) if s else None
    if num_dates == 2:
        d = [parse_dt(x) for x in str_range.split(delimiter)]
        oc = interval
    else:
        start = parse_dt(str_range)
        d = [start, start + datetime.timedelta(1)]
        oc = CLOSED_OPEN  # Always use closed-open for a single date/datetime.
    return DateRange(d[0], d[1], oc)


def to_dt(date, default_tz=None):
    """
    Returns a non-naive datetime.datetime.

    Interprets numbers as ms-since-epoch.

    Parameters
    ----------
    date : `int` or `datetime.datetime`
        The datetime to convert

    default_tz : tzinfo
        The TimeZone to use if none is found.  If not supplied, and the
        datetime doesn't have a timezone, then we raise ValueError

    Returns
    -------
    Non-naive datetime
    """
    if isinstance(date, (int, long)):
        return ms_to_datetime(date, default_tz)
    elif date.tzinfo is None:
        if default_tz is None:
            raise ValueError("Must specify a TimeZone on incoming data")
        return date.replace(tzinfo=default_tz)
    return date


def to_pandas_closed_closed(date_range, add_tz=True):
    """
    Pandas DateRange slicing is CLOSED-CLOSED inclusive at both ends.

    Parameters
    ----------
    date_range : `DateRange` object
        converted to CLOSED_CLOSED form for Pandas slicing

    add_tz : `bool`
        Adds a TimeZone to the daterange start and end if it doesn't
        have one.

    Returns
    -------
    Returns a date_range with start-end suitable for slicing in pandas.
    """
    if not date_range:
        return None

    start = date_range.start
    end = date_range.end
    if start:
        start = to_dt(start, mktz()) if add_tz else start
        if date_range.startopen:
            start += timedelta(milliseconds=1)

    if end:
        end = to_dt(end, mktz()) if add_tz else end
        if date_range.endopen:
            end -= timedelta(milliseconds=1)
    return DateRange(start, end)


def ms_to_datetime(ms, tzinfo=None):
    """Convert a millisecond time value to an offset-aware Python datetime object."""
    if not isinstance(ms, (int, long)):
        raise TypeError('expected integer, not %s' % type(ms))

    if tzinfo is None:
        tzinfo = mktz()

    return datetime.datetime.fromtimestamp(ms * 1e-3, tzinfo)


def _add_tzone(dtm):
    if dtm.tzinfo is None:
        dtm = dtm.replace(tzinfo=mktz())
    return dtm


def datetime_to_ms(d):
    """Convert a Python datetime object to a millisecond epoch (UTC) time value."""
    try:
        millisecond = d.microsecond // 1000
        log.warning(f'dk test 1 {millisecond}')
        d1 = _add_tzone(d)
<<<<<<< HEAD
        print(f'dk test d1 {d1}')
        #d2 = d1.utctimetuple()
        d2 = d1.utctimetuple() if d1.tzinfo is None else d1.timetuple()
        print(f'dk test {d2}')
=======
        log.warning(f'dk test d1 {d1}')
        d2 = d1.utctimetuple()
        log.warning(f'dk test {d2}')
>>>>>>> 0b8626b0
        d3 = calendar.timegm(d2)
        log.warning(f'dk test d3 {d3}')
        d4 = d3 * 1000 + millisecond
        log.warning(f'dk test d4 {d4}')
        return d4
        #return calendar.timegm(_add_tzone(d).utctimetuple()) * 1000 + millisecond
    except AttributeError:
        raise TypeError('expect Python datetime object, not %s' % type(d))


def utc_dt_to_local_dt(dtm):
    """Convert a UTC datetime to datetime in local timezone"""
    utc_zone = mktz("UTC")
    if dtm.tzinfo is not None and dtm.tzinfo != utc_zone:
        raise ValueError(
            "Expected dtm without tzinfo or with UTC, not %r" % (
                dtm.tzinfo
            )
        )

    if dtm.tzinfo is None:
        dtm = dtm.replace(tzinfo=utc_zone)
    return dtm.astimezone(mktz())<|MERGE_RESOLUTION|>--- conflicted
+++ resolved
@@ -168,16 +168,9 @@
         millisecond = d.microsecond // 1000
         log.warning(f'dk test 1 {millisecond}')
         d1 = _add_tzone(d)
-<<<<<<< HEAD
-        print(f'dk test d1 {d1}')
+        log.warning(f'dk test d1 {d1}')
         #d2 = d1.utctimetuple()
         d2 = d1.utctimetuple() if d1.tzinfo is None else d1.timetuple()
-        print(f'dk test {d2}')
-=======
-        log.warning(f'dk test d1 {d1}')
-        d2 = d1.utctimetuple()
-        log.warning(f'dk test {d2}')
->>>>>>> 0b8626b0
         d3 = calendar.timegm(d2)
         log.warning(f'dk test d3 {d3}')
         d4 = d3 * 1000 + millisecond
