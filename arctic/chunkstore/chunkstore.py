import logging
import pymongo
import hashlib

from bson.binary import Binary
from pandas import concat, DataFrame, Series

from ..decorators import mongo_retry
from .._util import indent
from ..serialization.numpy_arrays import FrametoArraySerializer, DATA, VALUES, COLUMNS, TYPE

from .date_chunker import DateChunker, START, END
from ..exceptions import NoDataFoundException


logger = logging.getLogger(__name__)

CHUNK_STORE_TYPE = 'ChunkStoreV1'
SYMBOL = 'sy'
SHA = 'sh'
CHUNK_SIZE = 'cs'
CHUNK_COUNT = 'cc'
APPEND_COUNT = 'ac'
ROWS = 'r'


class ChunkStore(object):
    @classmethod
    def initialize_library(cls, arctic_lib, **kwargs):
        ChunkStore(arctic_lib)._ensure_index()

    @mongo_retry
    def _ensure_index(self):
        self._symbols.create_index([(SYMBOL, pymongo.ASCENDING)],
                                   unique=True,
                                   background=True)

        self._collection.create_index([(SYMBOL, pymongo.HASHED)],
                                      background=True)
        self._collection.create_index([(SYMBOL, pymongo.ASCENDING),
                                      (SHA, pymongo.ASCENDING)],
                                      unique=True,
                                      background=True)
        self._collection.create_index([(SYMBOL, pymongo.ASCENDING),
                                       (START, pymongo.ASCENDING),
                                       (END, pymongo.ASCENDING)],
                                      unique=True, background=True)

    @mongo_retry
    def __init__(self, arctic_lib, chunker=DateChunker(), serializer=FrametoArraySerializer()):
        self.chunker = chunker
        self.serializer = serializer
        self._arctic_lib = arctic_lib

        # Do we allow reading from secondaries
        self._allow_secondary = self._arctic_lib.arctic._allow_secondary

        # The default collection
        self._collection = arctic_lib.get_top_level_collection()
        self._symbols = self._collection.symbols

    def __getstate__(self):
        return {'arctic_lib': self._arctic_lib}

    def __setstate__(self, state):
        return ChunkStore.__init__(self, state['arctic_lib'])

    def __str__(self):
        return """<%s at %s>\n%s""" % (self.__class__.__name__, hex(id(self)),
                                       indent(str(self._arctic_lib), 4))

    def __repr__(self):
        return str(self)

    def _checksum(self, doc):
        """
        Checksum the passed in dictionary
        """
        sha = hashlib.sha1()
        sha.update(self.chunker.chunk_to_str(doc[START]).encode('ascii'))
        sha.update(self.chunker.chunk_to_str(doc[END]).encode('ascii'))
        for k in doc[DATA][COLUMNS]:
            sha.update(doc[DATA][DATA][k][VALUES])
        return Binary(sha.digest())

    def delete(self, symbol, chunk_range=None):
        """
        Delete all chunks for a symbol, or optionally, chunks within a range

        Parameters
        ----------
        symbol : str
            symbol name for the item
        chunk_range: range object
            a date range to delete
        """
        if chunk_range is not None:
            # read out chunks that fall within the range and filter out
            # data within the range
            df = self.read(symbol, chunk_range=chunk_range, filter_data=False)
            row_adjust = len(df)
            df = self.chunker.exclude(df, chunk_range)

            # remove chunks, and update any remaining data
            query = {SYMBOL: symbol}
            query.update(self.chunker.to_mongo(chunk_range))
            self._collection.delete_many(query)
            self.update(symbol, df)

            # update symbol metadata (rows and chunk count)
            sym = self._get_symbol_info(symbol)
            sym[ROWS] -= row_adjust
            sym[CHUNK_COUNT] = self._collection.count({SYMBOL: symbol})
            self._symbols.replace_one({SYMBOL: symbol}, sym)

        else:
            query = {SYMBOL: symbol}
            self._collection.delete_many(query)
            self._collection.symbols.delete_many(query)

    def list_symbols(self):
        """
        Returns all symbols in the library

        Returns
        -------
        list of str
        """
        return self._symbols.distinct(SYMBOL)

    def _get_symbol_info(self, symbol):
        return self._symbols.find_one({SYMBOL: symbol})

    def rename(self, from_symbol, to_symbol):
        """
        Rename a symbol

        Parameters
        ----------
        from_symbol: str
            the existing symbol that will be renamed
        to_symbol: str
            the new symbol name
        """

        sym = self._get_symbol_info(from_symbol)
        if not sym:
            raise NoDataFoundException('No data found for %s' % (from_symbol))

        if self._get_symbol_info(to_symbol) is not None:
            raise Exception('Symbol %s already exists' % (to_symbol))

        mongo_retry(self._collection.update_many)({SYMBOL: from_symbol},
                                                  {'$set': {SYMBOL: to_symbol}})

        mongo_retry(self._symbols.update_one)({SYMBOL: from_symbol},
                                              {'$set': {SYMBOL: to_symbol}})

    def read(self, symbol, chunk_range=None, columns=None, filter_data=True):
        """
        Reads data for a given symbol from the database.

        Parameters
        ----------
        symbol: str
            the symbol to retrieve
        chunk_range: object
            corresponding range object for the specified chunker (for
            DateChunker it is a DateRange object or a DatetimeIndex, 
            as returned by pandas.date_range
        columns: list of str
            subset of columns to read back (index will always be included, if
            one exists)
        filter: boolean
            perform chunk level filtering on the data (see filter in _chunker)
            only applicable when chunk_range is specified

        Returns
        -------
        DataFrame or Series
        """

        sym = self._get_symbol_info(symbol)
        if not sym:
            raise NoDataFoundException('No data found for %s' % (symbol))

        spec = {SYMBOL: symbol,
                }

        if chunk_range is not None:
            spec.update(self.chunker.to_mongo(chunk_range))

        segments = []
        for x in self._collection.find(spec, sort=[(START, pymongo.ASCENDING)],):
            segments.append(x[DATA])

        data = self.serializer.deserialize(segments, columns)

        if not filter_data or chunk_range is None:
            return data
        return self.chunker.filter(data, chunk_range)

    def write(self, symbol, item, chunk_size):
        """
        Writes data from item to symbol in the database

        Parameters
        ----------
        symbol: str
            the symbol that will be used to reference the written data
        item: Dataframe or Series
            the data to write the database
        chunk_size: ?
            A chunk size that is understood by the specified chunker
        """
        if not isinstance(item, (DataFrame, Series)):
            raise Exception("Can only chunk DataFrames and Series")

        previous_shas = []
        doc = {}

        doc[SYMBOL] = symbol
        doc[CHUNK_SIZE] = chunk_size
        doc[ROWS] = len(item)
        doc[TYPE] = 'dataframe' if isinstance(item, DataFrame) else 'series'

        sym = self._get_symbol_info(symbol)
        if sym:
            previous_shas = set([Binary(x[SHA]) for x in self._collection.find({SYMBOL: symbol},
                                                                         projection={SHA: True, '_id': False},
                                                                         )])

        op = False
        bulk = self._collection.initialize_unordered_bulk_op()
        chunk_count = 0

        for start, end, record in self.chunker.to_chunks(item, chunk_size):
            chunk_count += 1
            data = self.serializer.serialize(record)
            doc[COLUMNS] = data[COLUMNS]

            chunk = {DATA: data}
            chunk[START] = start
            chunk[END] = end
            chunk[SYMBOL] = symbol
            chunk[SHA] = self._checksum(chunk)

            if chunk[SHA] not in previous_shas:
                op = True
                bulk.find({SYMBOL: symbol, START: start, END: end},
                          ).upsert().update_one({'$set': chunk})
            else:
                # already exists, dont need to update in mongo
                previous_shas.remove(chunk[SHA])

        if op:
            bulk.execute()

        doc[CHUNK_COUNT] = chunk_count
        doc[APPEND_COUNT] = 0

        if previous_shas:
            mongo_retry(self._collection.delete_many)({SYMBOL: symbol, SHA: {'$in': list(previous_shas)}})

        mongo_retry(self._symbols.update_one)({SYMBOL: symbol},
                                              {'$set': doc},
                                              upsert=True)

    def __concat(self, a, b):
        return concat([a, b]).sort_index()

    def __take_new(self, a, b):
        return a

    def __update(self, symbol, item, combine_method=None, chunk_range=None):
        if not isinstance(item, (DataFrame, Series)):
            raise Exception("Can only chunk DataFrames and Series")

        sym = self._get_symbol_info(symbol)
        if not sym:
            raise NoDataFoundException("Symbol does not exist.")

        if sym[TYPE] == 'series' and not isinstance(item, Series):
            raise Exception("Cannot combine Series and DataFrame")
        if sym[TYPE] == 'dataframe' and not isinstance(item, DataFrame):
            raise Exception("Cannot combine DataFrame and Series")

        if chunk_range is not None:
            self.delete(symbol, chunk_range)
            sym = self._get_symbol_info(symbol)

        bulk = self._collection.initialize_unordered_bulk_op()
        op = False
        for start, end, record in self.chunker.to_chunks(item, sym[CHUNK_SIZE]):
            # read out matching chunks
            df = self.read(symbol, chunk_range=self.chunker.to_range(start, end), filter_data=False)

            # assuming they exist, update them and store the original chunk
            # range for later use
            if not df.empty:
                record = combine_method(record, df)
                if record is None or record.equals(df):
                    continue

                sym[APPEND_COUNT] += len(record)
                sym[ROWS] += len(record) - len(df)
                new_chunk = False
            else:
                new_chunk = True
                sym[CHUNK_COUNT] += 1
                sym[ROWS] += len(record)

            data = self.serializer.serialize(record)
            op = True

            chunk = {DATA: data}
            chunk[TYPE] = 'dataframe' if isinstance(record, DataFrame) else 'series'
            chunk[START] = start
            chunk[END] = end
            sha = self._checksum(chunk)
            chunk[SHA] = sha
            if new_chunk:
                # new chunk
                bulk.find({SYMBOL: symbol, SHA: sha}
                          ).upsert().update_one({'$set': chunk})
            else:
                bulk.find({SYMBOL: symbol, START: start, END: end}
                          ).update_one({'$set': chunk})

        if op:
            bulk.execute()

        self._symbols.replace_one({SYMBOL: symbol}, sym)

    def append(self, symbol, item):
        """
        Appends data from item to symbol's data in the database.

        Is not idempotent

        Parameters
        ----------
        symbol: str
            the symbol for the given item in the DB
        item: DataFrame or Series
            the data to append
        """
        self.__update(symbol, item, combine_method=self.__concat)

    def update(self, symbol, item, chunk_range=None, upsert=False, chunk_size=None):
        """
        Overwrites data in DB with data in item for the given symbol.

        Is idempotent

        Parameters
        ----------
        symbol: str
            the symbol for the given item in the DB
        item: DataFrame or Series
            the data to update
        chunk_range: None, or a range object
            If a range is specified, it will clear/delete the data within the
            range and overwrite it with the data in item. This allows the user
            to update with data that might only be a subset of the
            original data.
        upsert: bool
            if True, will write the data even if the symbol does not exist.
            If true and an upsert is performed, chunk_range will be ignored
        chunk_size: ?
            a chunk size that will be utilized if an upsert is performed.
            Only needs to be specified if upsert=True
        """
<<<<<<< HEAD
        if upsert and not self._get_symbol_info(symbol):
            return self.write(symbol, item, chunk_size)
        if chunk_range:
=======

        if chunk_range is not None:
>>>>>>> 5474ba2e
            if self.chunker.filter(item, chunk_range).empty:
                raise Exception('Range must be inclusive of data')
            self.__update(symbol, item, combine_method=self.__concat, chunk_range=chunk_range)
        else:
            self.__update(symbol, item, combine_method=self.__take_new, chunk_range=chunk_range)

    def get_info(self, symbol):
        sym = self._get_symbol_info(symbol)
        ret = {}
        ret['chunk_count'] = sym[CHUNK_COUNT]
        ret['rows'] = sym[ROWS]
        ret['col_names'] = sym[COLUMNS]
        return ret<|MERGE_RESOLUTION|>--- conflicted
+++ resolved
@@ -371,14 +371,9 @@
             a chunk size that will be utilized if an upsert is performed.
             Only needs to be specified if upsert=True
         """
-<<<<<<< HEAD
         if upsert and not self._get_symbol_info(symbol):
             return self.write(symbol, item, chunk_size)
-        if chunk_range:
-=======
-
         if chunk_range is not None:
->>>>>>> 5474ba2e
             if self.chunker.filter(item, chunk_range).empty:
                 raise Exception('Range must be inclusive of data')
             self.__update(symbol, item, combine_method=self.__concat, chunk_range=chunk_range)
