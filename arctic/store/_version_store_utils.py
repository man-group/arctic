--- conflicted
+++ resolved
@@ -6,12 +6,8 @@
 import functools
 import six
 from pandas.compat import pickle_compat
-
-<<<<<<< HEAD
 from ..decorators import mongo_retry
 
-=======
->>>>>>> 521194c9
 
 def _split_arrs(array_2d, slices):
     """
@@ -60,7 +56,7 @@
         collection.delete_many({'symbol': symbol,
                                'parent': {'$all': [v],
                                           '$size': 1},
-                               })
+                                })
         # Pull the parent from the parents field
         collection.update_many({'symbol': symbol,
                                 'parent': v},
