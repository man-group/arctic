#
# Copyright (C) 2015 Man AHL
#
# This library is free software; you can redistribute it and/or
# modify it under the terms of the GNU Lesser General Public
# License as published by the Free Software Foundation; either
# version 2.1 of the License, or (at your option) any later version.
#
# This library is distributed in the hope that it will be useful,
# but WITHOUT ANY WARRANTY; without even the implied warranty of
# MERCHANTABILITY or FITNESS FOR A PARTICULAR PURPOSE.  See the GNU
# Lesser General Public License for more details.
#
# You should have received a copy of the GNU Lesser General Public
# License along with this library; if not, write to the Free Software
# Foundation, Inc., 51 Franklin Street, Fifth Floor, Boston, MA  02110-1301
# USA

import logging
from setuptools import setup
from setuptools.extension import Extension
from setuptools import find_packages
from setuptools.command.test import test as TestCommand
from Cython.Build import cythonize
import six
import sys

# Convert Markdown to RST for PyPI
# http://stackoverflow.com/a/26737672
try:
    import pypandoc
    long_description = pypandoc.convert('README.md', 'rst')
    changelog = pypandoc.convert('CHANGES.md', 'rst')
except (IOError, ImportError, OSError):
    long_description = open('README.md').read()
    changelog = open('CHANGES.md').read()


class PyTest(TestCommand):
    user_options = [('pytest-args=', 'a', "Arguments to pass to py.test")]

    def initialize_options(self):
        TestCommand.initialize_options(self)
        self.pytest_args = []

    def finalize_options(self):
        TestCommand.finalize_options(self)
        self.test_args = []
        self.test_suite = True

    def run_tests(self):
        logging.basicConfig(format='%(asctime)s %(levelname)s %(name)s %(message)s', level='DEBUG')

        # import here, cause outside the eggs aren't loaded
        import pytest

        args = [self.pytest_args] if isinstance(self.pytest_args, six.string_types) else list(self.pytest_args)
        args.extend(['--cov', 'arctic',
                     '--cov-report', 'xml',
                     '--cov-report', 'html',
                     '--junitxml', 'junit.xml',
                     ])
        errno = pytest.main(args)
        sys.exit(errno)

# Cython lz4
compress = Extension('arctic._compress',
                     sources=["src/_compress.pyx", "src/lz4.c", "src/lz4hc.c"],
                     extra_compile_args=['-fopenmp'],
                     extra_link_args=['-fopenmp'])

setup(
    name="arctic",
    version="1.33.0",
    author="Man AHL Technology",
    author_email="ManAHLTech@ahl.com",
    description=("AHL Research Versioned TimeSeries and Tick store"),
    license="GPL",
    keywords=["ahl", "keyvalue", "tickstore", "mongo", "timeseries", ],
    url="https://github.com/manahl/arctic",
    packages=find_packages(exclude=['tests', 'tests.*', 'benchmarks']),
    long_description='\n'.join((long_description, changelog)),
    cmdclass={'test': PyTest},
    ext_modules=cythonize(compress),
    setup_requires=["Cython",
                    "numpy",
                    "setuptools-git",
                    ],
    install_requires=["decorator",
                      "enum34",
                      "lz4",
                      "mockextras",
                      "pandas",
                      "pymongo>=3.0",
                      "python-dateutil",
                      "pytz",
                      "tzlocal",
                      ],
    tests_require=["mock",
                   "mockextras",
<<<<<<< HEAD
                   "pytest",
                   "pytest-cov",
                   "pytest-server-fixtures>=1.2.2",
=======
                   "pytest<=2.9.2",
                   "pytest-cov<=2.3.1",
                   "pytest-dbfixtures==0.15.0",
>>>>>>> 92cf00c0
                   "pytest-timeout",
                   "pytest-xdist",
                   ],
    entry_points={'console_scripts': [
                                        'arctic_init_library = arctic.scripts.arctic_init_library:main',
                                        'arctic_list_libraries = arctic.scripts.arctic_list_libraries:main',
                                        'arctic_delete_library = arctic.scripts.arctic_delete_library:main',
                                        'arctic_enable_sharding = arctic.scripts.arctic_enable_sharding:main',
                                        'arctic_copy_data = arctic.scripts.arctic_copy_data:main',
                                        'arctic_create_user = arctic.scripts.arctic_create_user:main',
                                        'arctic_prune_versions = arctic.scripts.arctic_prune_versions:main',
                                        'arctic_fsck = arctic.scripts.arctic_fsck:main',
                                        ]
                  },
    classifiers=[
        "Development Status :: 4 - Beta",
        "License :: OSI Approved :: GNU Library or Lesser General Public License (LGPL)",
        "Programming Language :: Python :: 2.7",
        "Programming Language :: Python :: 3.4",
        "Programming Language :: Python :: 3.5",
        "Programming Language :: Python :: Implementation :: CPython",
        "Programming Language :: Cython",
        "Operating System :: POSIX",
        "Operating System :: MacOS",
        "Topic :: Database",
        "Topic :: Database :: Front-Ends",
        "Topic :: Software Development :: Libraries",
    ],
)<|MERGE_RESOLUTION|>--- conflicted
+++ resolved
@@ -98,15 +98,9 @@
                       ],
     tests_require=["mock",
                    "mockextras",
-<<<<<<< HEAD
                    "pytest",
                    "pytest-cov",
                    "pytest-server-fixtures>=1.2.2",
-=======
-                   "pytest<=2.9.2",
-                   "pytest-cov<=2.3.1",
-                   "pytest-dbfixtures==0.15.0",
->>>>>>> 92cf00c0
                    "pytest-timeout",
                    "pytest-xdist",
                    ],
