#
# Copyright (C) 2015 Man AHL
#
# This library is free software; you can redistribute it and/or
# modify it under the terms of the GNU Lesser General Public
# License as published by the Free Software Foundation; either
# version 2.1 of the License, or (at your option) any later version.
#
# This library is distributed in the hope that it will be useful,
# but WITHOUT ANY WARRANTY; without even the implied warranty of
# MERCHANTABILITY or FITNESS FOR A PARTICULAR PURPOSE.  See the GNU
# Lesser General Public License for more details.
#
# You should have received a copy of the GNU Lesser General Public
# License along with this library; if not, write to the Free Software
# Foundation, Inc., 51 Franklin Street, Fifth Floor, Boston, MA  02110-1301
# USA

import logging
import sys

from setuptools import find_packages
from setuptools import setup
from setuptools.command.test import test as TestCommand

# Convert Markdown to RST for PyPI
# http://stackoverflow.com/a/26737672
try:
    import pypandoc
    long_description = pypandoc.convert('README.md', 'rst')
    changelog = pypandoc.convert('CHANGES.md', 'rst')
except (IOError, ImportError, OSError):
    long_description = open('README.md').read()
    changelog = open('CHANGES.md').read()


class PyTest(TestCommand):
    user_options = [('pytest-args=', 'a', "Arguments to pass to py.test")]

    def initialize_options(self):
        TestCommand.initialize_options(self)
        self.pytest_args = []

    def finalize_options(self):
        TestCommand.finalize_options(self)
        self.test_args = []
        self.test_suite = True

    def run_tests(self):
        logging.basicConfig(format='%(asctime)s %(levelname)s %(name)s %(message)s', level='DEBUG')

        # import here, cause outside the eggs aren't loaded
        import pytest
        import six

        args = [self.pytest_args] if isinstance(self.pytest_args, six.string_types) else list(self.pytest_args)
        args.extend(['--cov', 'arctic',
                     '--cov-report', 'xml',
                     '--cov-report', 'html',
                     '--junitxml', 'junit.xml',
                     ])
        errno = pytest.main(args)
        sys.exit(errno)


setup(
    name="arctic",
    version="1.74.0",
    author="Man AHL Technology",
    author_email="ManAHLTech@ahl.com",
    description=("AHL Research Versioned TimeSeries and Tick store"),
    license="GPL",
    keywords=["ahl", "keyvalue", "tickstore", "mongo", "timeseries", ],
    url="https://github.com/manahl/arctic",
    packages=find_packages(exclude=['tests', 'tests.*', 'benchmarks']),
    long_description='\n'.join((long_description, changelog)),
    cmdclass={'test': PyTest},
    setup_requires=["six",
                    "numpy",
                    "setuptools-git",
                   ],
    install_requires=["decorator",
                      "enum-compat",
                      "futures; python_version == '2.7'",
                      "mockextras",
                      "pandas",
                      "pymongo>=3.6.0",
                      "python-dateutil",
                      "pytz",
                      "tzlocal",
                      "lz4"
                     ],
<<<<<<< HEAD
    extras_require={
                     's3': ['boto3'],
                     'parquet': ['fastparquet', 's3fs']
                   },
=======
    # Note: pytest >= 4.1.0 is not compatible with pytest-cov < 2.6.1.
>>>>>>> c7a53bfc
    tests_require=["mock",
                   "mockextras",
                   "pytest",
                   "pytest-cov",
                   "pytest-server-fixtures",
                   "pytest-timeout",
                   "pytest-xdist",
                   "moto"
                  ],
    entry_points={'console_scripts': [
                                        'arctic_init_library = arctic.scripts.arctic_init_library:main',
                                        'arctic_list_libraries = arctic.scripts.arctic_list_libraries:main',
                                        'arctic_delete_library = arctic.scripts.arctic_delete_library:main',
                                        'arctic_enable_sharding = arctic.scripts.arctic_enable_sharding:main',
                                        'arctic_copy_data = arctic.scripts.arctic_copy_data:main',
                                        'arctic_create_user = arctic.scripts.arctic_create_user:main',
                                        'arctic_prune_versions = arctic.scripts.arctic_prune_versions:main',
                                        'arctic_fsck = arctic.scripts.arctic_fsck:main',
                                        ]
                  },
    classifiers=[
        "Development Status :: 4 - Beta",
        "License :: OSI Approved :: GNU Library or Lesser General Public License (LGPL)",
        "Programming Language :: Python :: 2.7",
        "Programming Language :: Python :: 3.4",
        "Programming Language :: Python :: 3.5",
        "Programming Language :: Python :: 3.6",
        "Programming Language :: Python :: Implementation :: CPython",
        "Operating System :: POSIX",
        "Operating System :: MacOS",
        "Operating System :: Microsoft :: Windows",
        "Topic :: Database",
        "Topic :: Database :: Front-Ends",
        "Topic :: Software Development :: Libraries",
    ],
)<|MERGE_RESOLUTION|>--- conflicted
+++ resolved
@@ -90,14 +90,11 @@
                       "tzlocal",
                       "lz4"
                      ],
-<<<<<<< HEAD
     extras_require={
                      's3': ['boto3'],
                      'parquet': ['fastparquet', 's3fs']
                    },
-=======
     # Note: pytest >= 4.1.0 is not compatible with pytest-cov < 2.6.1.
->>>>>>> c7a53bfc
     tests_require=["mock",
                    "mockextras",
                    "pytest",
