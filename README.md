# [![arctic](https://raw.githubusercontent.com/man-group/arctic/master/logo/arctic_50.png?raw=true)](https://github.com/man-group/arctic) [Arctic TimeSeries and Tick store](https://github.com/man-group/arctic)


[![Documentation Status](https://readthedocs.org/projects/arctic/badge/?version=latest)](https://arctic.readthedocs.io/en/latest/?badge=latest)
[![CircleCI](https://circleci.com/gh/man-group/arctic/tree/master.svg?style=shield)](https://app.circleci.com/pipelines/github/man-group/arctic?branch=master)
[![PyPI](https://img.shields.io/pypi/v/arctic)](https://pypi.org/project/arctic)
[![Python](https://img.shields.io/badge/Python-3.6|3.7|3.8-green.svg)](https://github.com/man-group/arctic)
[![Join the chat at https://gitter.im/man-group/arctic](https://badges.gitter.im/Join%20Chat.svg)](https://gitter.im/man-group/arctic?utm_source=badge&utm_medium=badge&utm_campaign=pr-badge&utm_content=badge)

Arctic is a high performance datastore for numeric data. It supports [Pandas](http://pandas.pydata.org/),
[numpy](http://www.numpy.org/) arrays and pickled objects out-of-the-box, with pluggable support for
other data types and optional versioning.

Arctic can query millions of rows per second per client, achieves ~10x compression on network bandwidth,
~10x compression on disk, and scales to hundreds of millions of rows per second per
[MongoDB](https://www.mongodb.org/) instance.

Arctic has been under active development at [Man Group](https://www.man.com/) since 2012.

---

## :mega: ArcticDB coming soon! :mega:

[ArcticDB](https://www.man.com/man-group-brings-powerful-dataframe-database-product-arcticdb-to-market-with-bloomberg), Man Group's high-performance Python-native DataFrame database will soon be available on GitHub. ArcticDB is the next generation of Arctic and is designed to be a drop-in replacement for Arctic, providing a platform that is:

* **Fast**: Capable of processing billions of rows in seconds
* **Flexible**: Designed to handle complex real-world datasets
* **Familiar**: Built for the modern Python Data Science ecosystem - Pandas In/Pandas Out!

This repository **does not contain the code for ArcticDB**, but instead contains the older (first) version of the Arctic platform. Please note that this repository is now in maintenance mode and all ongoing development efforts will be focused on ArcticDB.

If you would like information on ArcticDB prior to the public release, please get in touch with us at arcticdb@man.com. 

<<<<<<< HEAD
Arctic provides namespaced *libraries* of data.  These libraries allow
bucketing data by *source*, *user* or some other metric (for example frequency:
End-Of-Day; Minute Bars; etc.).

Arctic supports multiple data libraries per user.  A user (or namespace)
maps to a MongoDB database (the granularity of mongo authentication).  The library
itself is composed of a number of collections within the database. Libraries look like:

  * user.EOD
  * user.ONEMINUTE

A library is mapped to a Python class.  All library databases in MongoDB are prefixed with 'arctic\_'

### Storage Engines

Arctic includes three storage engines:

  * [VersionStore](arctic/store/version_store.py): a key-value versioned TimeSeries store. It supports:
      * Pandas data types (other Python types pickled)
      * Multiple versions of each data item. Can easily read previous versions.
      * Create point-in-time snapshots across symbols in a library
      * Soft quota support
      * Hooks for persisting other data types
      * Audited writes: API for saving metadata and data before and after a write.
      * a wide range of TimeSeries data frequencies: End-Of-Day to Minute bars
      * [See the HowTo](howtos/how_to_use_arctic.py)
      * [Documentation](docs/versionstore.md)
  * [TickStore](arctic/tickstore/tickstore.py): Column oriented tick database.  Supports
    dynamic fields, chunks aren't versioned. Designed for large continuously ticking data.
  * [Chunkstore](https://github.com/man-group/arctic/wiki/Chunkstore): A storage type that allows data to be stored in customizable chunk sizes. Chunks
    aren't versioned, and can be appended to and updated in place. 
    * [Documentation](docs/chunkstore.md)

Arctic storage implementations are **pluggable**.  VersionStore is the default.


## Requirements

Arctic currently works with:

 * python 3.6, 3.7, 3.8, 3.10
 * pymongo >= 3.6.0 <= 3.12.0
 * pandas >= 0.22.0 < 1.3.6
 * numpy 1.23.5
 * MongoDB >= 2.4.x <= 5.0.14


Operating Systems:
 * Linux
 * macOS
 * Windows 10

## Acknowledgements

Arctic has been under active development at [Man Group](https://www.man.com/) since 2012.

It wouldn't be possible without the work of the Man Data Engineering Team including:

 * [Richard Bounds](https://github.com/richardbounds)
 * [James Blackburn](https://github.com/jamesblackburn)
 * [Vlad Mereuta](https://github.com/vmereuta)
 * [Tom Taylor](https://github.com/TomTaylorLondon)
 * Tope Olukemi
 * [Drake Siard](https://github.com/drakesiard)
 * [Slavi Marinov](https://github.com/slavi)
 * [Wilfred Hughes](https://github.com/wilfred)
 * [Edward Easton](https://github.com/eeaston)
 * [Bryant Moscon](https://github.com/bmoscon)
 * [Dimosthenis Pediaditakis](https://github.com/dimosped)
 * [Shashank Khare](https://github.com/shashank88)
 * [Duncan Kerr](https://github.com/dunckerr)
 * ... and many others ...

Contributions welcome!
=======
---
>>>>>>> 3baf67aa

Information on how to set up, install and use Arctic has been migrated to [README-arctic.md](README-arctic.md). 

Note that as explained in the above message, this repository is in maintenance mode as ongoing development has migrated to **ArcticDB**, our next-generation high-performance DataFrame database.
 * python 3.6, 3.7, 3.8, 3.10
 * pymongo >= 3.6.0 <= 3.12.0
 * pandas >= 0.22.0 < 1.3.6
 * numpy 1.23.5
 * MongoDB >= 2.4.x <= 5.0.14<|MERGE_RESOLUTION|>--- conflicted
+++ resolved
@@ -31,84 +31,7 @@
 
 If you would like information on ArcticDB prior to the public release, please get in touch with us at arcticdb@man.com. 
 
-<<<<<<< HEAD
-Arctic provides namespaced *libraries* of data.  These libraries allow
-bucketing data by *source*, *user* or some other metric (for example frequency:
-End-Of-Day; Minute Bars; etc.).
-
-Arctic supports multiple data libraries per user.  A user (or namespace)
-maps to a MongoDB database (the granularity of mongo authentication).  The library
-itself is composed of a number of collections within the database. Libraries look like:
-
-  * user.EOD
-  * user.ONEMINUTE
-
-A library is mapped to a Python class.  All library databases in MongoDB are prefixed with 'arctic\_'
-
-### Storage Engines
-
-Arctic includes three storage engines:
-
-  * [VersionStore](arctic/store/version_store.py): a key-value versioned TimeSeries store. It supports:
-      * Pandas data types (other Python types pickled)
-      * Multiple versions of each data item. Can easily read previous versions.
-      * Create point-in-time snapshots across symbols in a library
-      * Soft quota support
-      * Hooks for persisting other data types
-      * Audited writes: API for saving metadata and data before and after a write.
-      * a wide range of TimeSeries data frequencies: End-Of-Day to Minute bars
-      * [See the HowTo](howtos/how_to_use_arctic.py)
-      * [Documentation](docs/versionstore.md)
-  * [TickStore](arctic/tickstore/tickstore.py): Column oriented tick database.  Supports
-    dynamic fields, chunks aren't versioned. Designed for large continuously ticking data.
-  * [Chunkstore](https://github.com/man-group/arctic/wiki/Chunkstore): A storage type that allows data to be stored in customizable chunk sizes. Chunks
-    aren't versioned, and can be appended to and updated in place. 
-    * [Documentation](docs/chunkstore.md)
-
-Arctic storage implementations are **pluggable**.  VersionStore is the default.
-
-
-## Requirements
-
-Arctic currently works with:
-
- * python 3.6, 3.7, 3.8, 3.10
- * pymongo >= 3.6.0 <= 3.12.0
- * pandas >= 0.22.0 < 1.3.6
- * numpy 1.23.5
- * MongoDB >= 2.4.x <= 5.0.14
-
-
-Operating Systems:
- * Linux
- * macOS
- * Windows 10
-
-## Acknowledgements
-
-Arctic has been under active development at [Man Group](https://www.man.com/) since 2012.
-
-It wouldn't be possible without the work of the Man Data Engineering Team including:
-
- * [Richard Bounds](https://github.com/richardbounds)
- * [James Blackburn](https://github.com/jamesblackburn)
- * [Vlad Mereuta](https://github.com/vmereuta)
- * [Tom Taylor](https://github.com/TomTaylorLondon)
- * Tope Olukemi
- * [Drake Siard](https://github.com/drakesiard)
- * [Slavi Marinov](https://github.com/slavi)
- * [Wilfred Hughes](https://github.com/wilfred)
- * [Edward Easton](https://github.com/eeaston)
- * [Bryant Moscon](https://github.com/bmoscon)
- * [Dimosthenis Pediaditakis](https://github.com/dimosped)
- * [Shashank Khare](https://github.com/shashank88)
- * [Duncan Kerr](https://github.com/dunckerr)
- * ... and many others ...
-
-Contributions welcome!
-=======
 ---
->>>>>>> 3baf67aa
 
 Information on how to set up, install and use Arctic has been migrated to [README-arctic.md](README-arctic.md). 
 
@@ -117,4 +40,5 @@
  * pymongo >= 3.6.0 <= 3.12.0
  * pandas >= 0.22.0 < 1.3.6
  * numpy 1.23.5
+ * MongoDB >= 2.4.x <= 5.0.14
  * MongoDB >= 2.4.x <= 5.0.14